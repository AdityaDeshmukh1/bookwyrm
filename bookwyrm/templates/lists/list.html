--- conflicted
+++ resolved
@@ -67,11 +67,7 @@
                             <p>{% blocktrans with username=item.user.display_name user_path=item.user.local_path %}Added by <a href="{{ user_path }}">{{ username }}</a>{% endblocktrans %}</p>
                             </div>
                         </div>
-<<<<<<< HEAD
-                        {% if list.user == request.user or list.curation == 'open' and item.user == request.user or list.group|is_member:request.user %}
-=======
-                        {% if list.user == request.user %}
->>>>>>> a36bbaf8
+                        {% if list.user == request.user or list.group|is_member:request.user %}
                         <div class="card-footer-item">
                             <form name="set-position" method="post" action="{% url 'list-set-book-position' item.id %}">
                                 {% csrf_token %}
