{% load bookwyrm_tags %}
{% load utilities %}
{% load i18n %}
{% load status_display %}

<<<<<<< HEAD
{% if book %}
    {% with book=book %}
        <a href="{{ book.local_path }}">
            {% include 'snippets/book_cover.html' with cover_class='is-w-l-mobile is-h-l-tablet is-w-auto align to-b to-l' size='large' %}
        </a>
=======
{% if status.book or status.mention_books.exists %}
    {% load_book status as book %}
    <a href="{{ book.local_path }}">
        {% include 'snippets/book_cover.html' with cover_class='is-w-l-mobile is-w-auto align to-b to-l' %}
    </a>

    <div class="block mt-2">
        {% include 'snippets/shelve_button/shelve_button.html' %}
    </div>
>>>>>>> 19ddcedf

    <div class="media block mb-2">
        <figure class="media-left" aria-hidden="true">
            <a class="image is-48x48" href="{{ status.user.local_path }}">
                {% include 'snippets/avatar.html' with user=status.user ariaHide="true" medium="true" %}
            </a>
        </figure>

        <div class="media-content">
            <h3 class="title is-6">
                <a href="{{ status.user.local_path }}">
                    <span>{{ status.user.display_name }}</span>
                </a>

                {% if status.status_type == 'GeneratedNote' %}
                    {{ status.content|safe }}
                {% elif status.status_type == 'Rating' %}
                    {% trans "rated" %}
                {% elif status.status_type == 'Review' %}
                    {% trans "reviewed" %}
                {% elif status.status_type == 'Comment' %}
                    {% trans "commented on" %}
                {% elif status.status_type == 'Quotation' %}
                    {% trans "quoted" %}
                {% endif %}

                <a href="{{ book.local_path }}">{{ book.title }}</a>
            </h3>
            {% if status.rating %}
            <p class="subtitle is-6">
                {% include 'snippets/stars.html' with rating=status.rating %}
            </p>
            {% endif %}
        </div>
    </div>
    <div class="block">
        <a href="{{ status.remote_id }}">
            <span>{% trans "View status" %}</span>
            <span class="icon icon-arrow-right" aria-hidden="true"></span>
        </a>
    </div>
    <div class="block">
        {% include 'snippets/follow_button.html' with user=status.user show_username=True minimal=True %}
    </div>
{% endif %}<|MERGE_RESOLUTION|>--- conflicted
+++ resolved
@@ -3,23 +3,15 @@
 {% load i18n %}
 {% load status_display %}
 
-<<<<<<< HEAD
-{% if book %}
-    {% with book=book %}
-        <a href="{{ book.local_path }}">
-            {% include 'snippets/book_cover.html' with cover_class='is-w-l-mobile is-h-l-tablet is-w-auto align to-b to-l' size='large' %}
-        </a>
-=======
 {% if status.book or status.mention_books.exists %}
     {% load_book status as book %}
     <a href="{{ book.local_path }}">
-        {% include 'snippets/book_cover.html' with cover_class='is-w-l-mobile is-w-auto align to-b to-l' %}
+        {% include 'snippets/book_cover.html' with cover_class='is-w-l-mobile is-w-auto align to-b to-l' size='large' %}
     </a>
 
     <div class="block mt-2">
         {% include 'snippets/shelve_button/shelve_button.html' %}
     </div>
->>>>>>> 19ddcedf
 
     <div class="media block mb-2">
         <figure class="media-left" aria-hidden="true">
