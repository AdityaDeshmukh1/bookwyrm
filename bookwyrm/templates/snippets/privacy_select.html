--- conflicted
+++ resolved
@@ -6,31 +6,17 @@
     <label class="is-sr-only" for="privacy-{{ uuid }}">{% trans "Post privacy" %}</label>
     {% endif %}
     <select name="privacy" id="privacy-{{ uuid }}">
-<<<<<<< HEAD
         <option value="public" {% if user.default_post_privacy == 'public' or current == 'public' %}selected{% endif %}>
-            Public
+            {% trans "Public" %}
         </option>
         <option value="unlisted" {% if user.default_post_privacy == 'unlisted' or current == 'unlisted' %}selected{% endif %}>
-            Unlisted
+            {% trans "Unlisted" %}
         </option>
         <option value="followers" {% if user.default_post_privacy == 'followers' or current == 'followers' %}selected{% endif %}>
-            Followers
+            {% trans "Followers" %}
         </option>
         <option value="direct" {% if user.default_post_privacy == 'direct' or current == 'direct' %}selected{% endif %}>
-            Private
-=======
-        <option value="public" {% if not current or current == 'public' %}selected{% endif %}>
-            {% trans "Public" %}
-        </option>
-        <option value="unlisted" {% if current == 'unlisted' %}selected{% endif %}>
-            {% trans "Unlisted" %}
-        </option>
-        <option value="followers" {% if current == 'followers' %}selected{% endif %}>
-            {% trans "Followers" %}
-        </option>
-        <option value="direct" {% if current == 'direct' %}selected{% endif %}>
             {% trans "Private" %}
->>>>>>> 0d16d3c5
         </option>
     </select>
     {% endwith %}
