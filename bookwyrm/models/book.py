--- conflicted
+++ resolved
@@ -254,14 +254,9 @@
     # add a check digit to the end
     # multiply the odd digits by 1 and the even digits by 3 and sum them
     try:
-<<<<<<< HEAD
-        checksum = sum(int(i) for i in converted[::2]) + \
-            sum(int(i) * 3 for i in converted[1::2])
-=======
         checksum = sum(int(i) for i in converted[::2]) + sum(
             int(i) * 3 for i in converted[1::2]
         )
->>>>>>> 9b51ed40
     except ValueError:
         return None
     # add the checksum mod 10 to the end
