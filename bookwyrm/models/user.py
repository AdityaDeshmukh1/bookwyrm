--- conflicted
+++ resolved
@@ -98,17 +98,12 @@
         through_fields=("user", "status"),
         related_name="favorite_statuses",
     )
-<<<<<<< HEAD
     default_post_privacy = models.CharField(
         max_length=255,
         default='public',
         choices=fields.PrivacyLevels.choices
     )
-    remote_id = fields.RemoteIdField(
-        null=True, unique=True, activitypub_field='id')
-=======
     remote_id = fields.RemoteIdField(null=True, unique=True, activitypub_field="id")
->>>>>>> 0d16d3c5
     created_date = models.DateTimeField(auto_now_add=True)
     updated_date = models.DateTimeField(auto_now=True)
     last_active_date = models.DateTimeField(auto_now=True)
