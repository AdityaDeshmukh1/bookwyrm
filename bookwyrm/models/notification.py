--- conflicted
+++ resolved
@@ -53,18 +53,10 @@
     # Migrations
     MOVE = "MOVE"
 
-<<<<<<< HEAD
-    # pylint: disable=line-too-long
-    NotificationType = models.TextChoices(
-        # there has got be a better way to do this
-        "NotificationType",
-        f"{FAVORITE} {REPLY} {MENTION} {TAG} {FOLLOW} {FOLLOW_REQUEST} {BOOST} {IMPORT} {USER_IMPORT} {USER_EXPORT} {ADD} {REPORT} {LINK_DOMAIN} {INVITE} {ACCEPT} {JOIN} {LEAVE} {REMOVE} {GROUP_PRIVACY} {GROUP_NAME} {GROUP_DESCRIPTION} {MOVE}",
-    )
-=======
 
 class Notification(BookWyrmModel):
     """a notification object"""
->>>>>>> ddf94f87
+
 
     user = models.ForeignKey("User", on_delete=models.CASCADE)
     read = models.BooleanField(default=False)
