""" template filters for really common utilities """
import os
import re
from uuid import uuid4
from urllib.parse import urlparse
from django import template
from django.utils.safestring import mark_safe
from django.utils.translation import gettext_lazy as _
from django.templatetags.static import static

from bookwyrm.models import User
from bookwyrm.settings import INSTANCE_ACTOR_USERNAME

register = template.Library()


@register.filter(name="uuid")
def get_uuid(identifier):
    """for avoiding clashing ids when there are many forms"""
    return f"{identifier}{uuid4()}"


@register.simple_tag(takes_context=False)
def join(*args):
    """concatenate an arbitrary set of values"""
    return "_".join(str(a) for a in args)


@register.filter(name="username")
def get_user_identifier(user):
    """use localname for local users, username for remote"""
    return user.localname if user.localname else user.username


@register.filter(name="user_from_remote_id")
def get_user_identifier_from_remote_id(remote_id):
    """get the local user id from their remote id"""
    user = User.objects.get(remote_id=remote_id)
    return user if user else None


@register.filter(name="book_title")
def get_title(book, too_short=5):
    """display the subtitle if the title is short"""
    if not book:
        return ""
    title = book.title
    if len(title) <= too_short and book.subtitle:
        title = _("%(title)s: %(subtitle)s") % {
            "title": title,
            "subtitle": book.subtitle,
        }
    return title


@register.simple_tag(takes_context=False)
def comparison_bool(str1, str2, reverse=False):
    """idk why I need to write a tag for this, it returns a bool"""
    if reverse:
        return str1 != str2
    return str1 == str2


@register.filter(is_safe=True)
def truncatepath(value, arg):
    """Truncate a path by removing all directories except the first and truncating"""
    path = os.path.normpath(value.name)
    path_list = path.split(os.sep)
    try:
        length = int(arg)
    except ValueError:  # invalid literal for int()
        return path_list[-1]  # Fail silently.
    return f"{path_list[0]}/…{path_list[-1][-length:]}"


@register.simple_tag(takes_context=False)
def get_book_cover_thumbnail(book, size="medium", ext="jpg"):
    """Returns a book thumbnail at the specified size and extension,
    with fallback if needed"""
    if size == "":
        size = "medium"
    try:
        cover_thumbnail = getattr(book, f"cover_bw_book_{size}_{ext}")
        return cover_thumbnail.url
    except OSError:
        return static("images/no_cover.jpg")


@register.filter(name="get_isni_bio")
def get_isni_bio(existing, author):
    """Returns the isni bio string if an existing author has an isni listed"""
    auth_isni = re.sub(r"\D", "", str(author.isni))
    if len(existing) == 0:
        return ""
    for value in existing:
        if hasattr(value, "bio") and auth_isni == re.sub(r"\D", "", str(value.isni)):
            return mark_safe(f"Author of <em>{value.bio}</em>")

    return ""


# pylint: disable=unused-argument
@register.filter(name="get_isni", needs_autoescape=True)
def get_isni(existing, author, autoescape=True):
    """Returns the isni ID if an existing author has an ISNI listing"""
    auth_isni = re.sub(r"\D", "", str(author.isni))
    if len(existing) == 0:
        return ""
    for value in existing:
        if hasattr(value, "isni") and auth_isni == re.sub(r"\D", "", str(value.isni)):
            isni = value.isni
            return mark_safe(
                f'<input type="text" name="isni-for-{author.id}" value="{isni}" hidden>'
            )
    return ""


@register.simple_tag(takes_context=False)
def id_to_username(user_id):
    """given an arbitrary remote id, return the username"""
    if user_id:
        url = urlparse(user_id)
        domain = url.netloc
        parts = url.path.split("/")
        name = parts[-1]
        value = f"{name}@{domain}"

    return value


<<<<<<< HEAD
@register.filter(name="get_file_size")
def get_file_size(file):
    """display the size of a file in human readable terms"""

    try:
        raw_size = os.stat(file.path).st_size
        if raw_size < 1024:
            return f"{raw_size} bytes"
        if raw_size < 1024**2:
            return f"{raw_size/1024:.2f} KB"
        if raw_size < 1024**3:
            return f"{raw_size/1024**2:.2f} MB"
        return f"{raw_size/1024**3:.2f} GB"
    except Exception:  # pylint: disable=broad-except
        return ""
=======
@register.filter(name="is_instance_admin")
def is_instance_admin(localname):
    """Returns a boolean indicating whether the user is the instance admin account"""
    return localname == INSTANCE_ACTOR_USERNAME
>>>>>>> 3d9f339b
<|MERGE_RESOLUTION|>--- conflicted
+++ resolved
@@ -127,8 +127,7 @@
 
     return value
 
-
-<<<<<<< HEAD
+  
 @register.filter(name="get_file_size")
 def get_file_size(file):
     """display the size of a file in human readable terms"""
@@ -144,9 +143,9 @@
         return f"{raw_size/1024**3:.2f} GB"
     except Exception:  # pylint: disable=broad-except
         return ""
-=======
+
+      
 @register.filter(name="is_instance_admin")
 def is_instance_admin(localname):
     """Returns a boolean indicating whether the user is the instance admin account"""
-    return localname == INSTANCE_ACTOR_USERNAME
->>>>>>> 3d9f339b
+    return localname == INSTANCE_ACTOR_USERNAME