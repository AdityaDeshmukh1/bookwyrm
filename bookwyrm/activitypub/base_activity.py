--- conflicted
+++ resolved
@@ -10,13 +10,9 @@
 
 from bookwyrm import models
 from bookwyrm.connectors import ConnectorException, get_data
-<<<<<<< HEAD
 from bookwyrm.signatures import make_signature
 from bookwyrm.settings import DOMAIN 
-from bookwyrm.tasks import app
-=======
 from bookwyrm.tasks import app, MEDIUM
->>>>>>> 10322cdf
 
 logger = logging.getLogger(__name__)
 
