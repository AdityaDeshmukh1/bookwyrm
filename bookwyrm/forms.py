--- conflicted
+++ resolved
@@ -138,34 +138,18 @@
     class Meta:
         model = models.Edition
         exclude = [
-<<<<<<< HEAD
-            'remote_id',
-            'origin_id',
-            'created_date',
-            'updated_date',
-            'edition_rank',
-
-            'authors',
-            'parent_work',
-            'shelves',
-
-            'subjects',# TODO
-            'subject_places',# TODO
-
-            'connector',
-=======
+
             "remote_id",
             "origin_id",
             "created_date",
             "updated_date",
             "edition_rank",
-            "authors",  # TODO
+            "authors",
             "parent_work",
             "shelves",
             "subjects",  # TODO
             "subject_places",  # TODO
             "connector",
->>>>>>> a8b29b21
         ]
 
 
