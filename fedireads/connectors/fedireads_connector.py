''' using another fedireads instance as a source of book data '''
from uuid import uuid4

from django.core.exceptions import ObjectDoesNotExist
from django.core.files.base import ContentFile
import requests

from fedireads import models
from .abstract_connector import AbstractConnector, SearchResult
from .abstract_connector import update_from_mappings, get_date, get_data


class Connector(AbstractConnector):
    ''' interact with other instances '''
    def __init__(self, identifier):
        super().__init__(identifier)
        self.book_mappings = self.key_mappings.copy()
        self.book_mappings.update({
            'published_date': ('published_date', get_date),
            'first_published_date': ('first_published_date', get_date),
        })


    def is_work_data(self, data):
        return data['book_type'] == 'Work'


    def get_edition_from_work_data(self, data):
        return data['editions'][0]


    def get_work_from_edition_date(self, data):
        return data['work']


    def get_authors_from_data(self, data):
        for author_url in data.get('authors', []):
            yield self.get_or_create_author(author_url)


    def get_cover_from_data(self, data):
        cover_data = data.get('attachment')
        if not cover_data:
            return None
        cover_url = cover_data[0].get('url')
        response = requests.get(cover_url)
        if not response.ok:
            response.raise_for_status()

        image_name = str(uuid4()) + cover_url.split('.')[-1]
        image_content = ContentFile(response.content)
        return [image_name, image_content]


    def get_or_create_author(self, remote_id):
        ''' load that author '''
        try:
            return models.Author.objects.get(remote_id=remote_id)
        except ObjectDoesNotExist:
            pass

        data = get_data(remote_id)

        # ingest a new author
        author = models.Author(remote_id=remote_id)
        mappings = {
            'born': ('born', get_date),
            'died': ('died', get_date),
        }
        author = update_from_mappings(author, data, mappings)
        author.save()

        return author


    def parse_search_data(self, data):
        return data


<<<<<<< HEAD
def get_cover(cover_url):
    ''' download the cover '''
    image_name = cover_url.split('/')[-1]
    response = requests.get(cover_url)
    if not response.ok:
        response.raise_for_status()
    image_content = ContentFile(response.content)
    return [image_name, image_content]
=======
    def format_search_result(self, search_result):
        return SearchResult(**search_result)


    def expand_book_data(self, book):
        # TODO
        pass
>>>>>>> 2ef87c21
<|MERGE_RESOLUTION|>--- conflicted
+++ resolved
@@ -77,21 +77,10 @@
         return data
 
 
-<<<<<<< HEAD
-def get_cover(cover_url):
-    ''' download the cover '''
-    image_name = cover_url.split('/')[-1]
-    response = requests.get(cover_url)
-    if not response.ok:
-        response.raise_for_status()
-    image_content = ContentFile(response.content)
-    return [image_name, image_content]
-=======
     def format_search_result(self, search_result):
         return SearchResult(**search_result)
 
 
     def expand_book_data(self, book):
         # TODO
-        pass
->>>>>>> 2ef87c21
+        pass