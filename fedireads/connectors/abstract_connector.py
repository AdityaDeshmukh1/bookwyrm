--- conflicted
+++ resolved
@@ -38,10 +38,7 @@
         ]
         for field in fields:
             setattr(self, field, getattr(info, field))
-<<<<<<< HEAD
-
-=======
->>>>>>> 2ef87c21
+
 
     def is_available(self):
         ''' check if you're allowed to use this connector '''
